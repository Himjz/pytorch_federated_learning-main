#!/usr/bin/env python
import os
import random
import json
import pickle
import argparse
import yaml
from json import JSONEncoder
from tqdm import tqdm

from fed_baselines.client_base import FedClient
from fed_baselines.client_fedprox import FedProxClient
from fed_baselines.client_scaffold import ScaffoldClient
from fed_baselines.client_fednova import FedNovaClient
from fed_baselines.server_base import FedServer
from fed_baselines.server_scaffold import ScaffoldServer
from fed_baselines.server_fednova import FedNovaServer

from postprocessing.recorder import Recorder
<<<<<<< HEAD
from preprocessing.baselines_dataloader import divide_data
from utils.models import *
=======
from preprocessing.fed_dataloader import divide_data
>>>>>>> bb862e37

json_types = (list, dict, str, int, float, bool, type(None))


class PythonObjectEncoder(JSONEncoder):
    def default(self, obj):
        if isinstance(obj, json_types):
<<<<<<< HEAD
            return super().default(self, obj)
=======
            return super().default(obj)
>>>>>>> bb862e37
        return {'_python_object': pickle.dumps(obj).decode('latin-1')}


def as_python_object(dct):
    if '_python_object' in dct:
        return pickle.loads(dct['_python_object'].encode('latin-1'))
    return dct


def fed_args():
<<<<<<< HEAD
    """
    Arguments for running federated learning baselines
    :return: Arguments for federated learning baselines
    """
    parser = argparse.ArgumentParser()

    parser.add_argument('--config', type=str, required=True, help='Yaml file for configuration')

=======
    parser = argparse.ArgumentParser()
    parser.add_argument('--config', type=str, required=True, help='用于配置的 YAML 文件')
>>>>>>> bb862e37
    args = parser.parse_args()
    return args
    

def fed_run():
<<<<<<< HEAD
    """
    Main function for the baselines of federated learning
    """
=======
>>>>>>> bb862e37
    args = fed_args()
    with open(args.config, "r") as yaml_file:
        try:
            config = yaml.safe_load(yaml_file)
        except yaml.YAMLError as exc:
            print(exc)
    
    algo_list = ["FedAvg", "SCAFFOLD", "FedProx", "FedNova"]
    assert config["client"]["fed_algo"] in algo_list, "The federated learning algorithm is not supported"

    model_list = ["LeNet", 'AlexCifarNet', "ResNet18", "ResNet34", "ResNet50", "ResNet101", "ResNet152", "CNN"]
    assert config["system"]["model"] in model_list, "The model is not supported"

    np.random.seed(config["system"]["i_seed"])
    torch.manual_seed(config["system"]["i_seed"])
    random.seed(config["system"]["i_seed"])

    client_dict = {}
    recorder = Recorder()

<<<<<<< HEAD
    trainset_config, testset = divide_data(num_client=config["system"]["num_client"], num_local_class=config["system"]["num_local_class"], dataset_name=config["system"]["dataset"],
                                           i_seed=config["system"]["i_seed"])
    max_acc = 0
    # Initialize the clients w.r.t. the federated learning algorithms and the specific federated settings
    for client_id in trainset_config['users']:
        if config["client"]["fed_algo"] == 'FedAvg':
            client_dict[client_id] = FedClient(client_id, dataset_id=config["system"]["dataset"], epoch=config["client"]["num_local_epoch"], model_name=config["system"]["model"])
        elif config["client"]["fed_algo"] == 'SCAFFOLD':
            client_dict[client_id] = ScaffoldClient(client_id, dataset_id=config["system"]["dataset"], epoch=config["client"]["num_local_epoch"], model_name=config["system"]["model"])
        elif config["client"]["fed_algo"] == 'FedProx':
            client_dict[client_id] = FedProxClient(client_id, dataset_id=config["system"]["dataset"], epoch=config["client"]["num_local_epoch"], model_name=config["system"]["model"])
        elif config["client"]["fed_algo"] == 'FedNova':
            client_dict[client_id] = FedNovaClient(client_id, dataset_id=config["system"]["dataset"], epoch=config["client"]["num_local_epoch"], model_name=config["system"]["model"])
        client_dict[client_id].load_trainset(trainset_config['user_data'][client_id])

    # Initialize the clients w.r.t. the federated learning algorithms and the specific federated settings
    if config["client"]["fed_algo"] == 'FedAvg':
        fed_server = FedServer(trainset_config['users'], dataset_id=config["system"]["dataset"], model_name=config["system"]["model"])
    elif config["client"]["fed_algo"] == 'SCAFFOLD':
        fed_server = ScaffoldServer(trainset_config['users'], dataset_id=config["system"]["dataset"], model_name=config["system"]["model"])
        scv_state = fed_server.scv.state_dict()
    elif config["client"]["fed_algo"] == 'FedProx':
        fed_server = FedServer(trainset_config['users'], dataset_id=config["system"]["dataset"], model_name=config["system"]["model"])
    elif config["client"]["fed_algo"] == 'FedNova':
        fed_server = FedNovaServer(trainset_config['users'], dataset_id=config["system"]["dataset"], model_name=config["system"]["model"])
    fed_server.load_testset(testset)
    global_state_dict = fed_server.state_dict()

    # Main process of federated learning in multiple communication rounds

=======
    trainset_config, testset, info = divide_data(root='../data',
                                                 num_client=config["system"]["num_client"],
                                                 num_local_class=config["system"]["num_local_class"],
                                                 dataset_name=config["system"]["dataset"],
                                                 i_seed=config["system"]["i_seed"])
    max_acc = 0

    # 初始化客户端
    for client_id in trainset_config['users']:
        if config["client"]["fed_algo"] == 'FedAvg':
            client_dict[client_id] = FedClient(client_id, epoch=config["client"]["num_local_epoch"],
                                               model_name=config["system"]["model"],
                                               dataset_info=info)
        elif config["client"]["fed_algo"] == 'SCAFFOLD':
            client_dict[client_id] = ScaffoldClient(client_id, epoch=config["client"]["num_local_epoch"],
                                                    model_name=config["system"]["model"],
                                                    dataset_info=info)
        elif config["client"]["fed_algo"] == 'FedProx':
            client_dict[client_id] = FedProxClient(client_id, epoch=config["client"]["num_local_epoch"],
                                                   model_name=config["system"]["model"],
                                                   dataset_info=info)
        elif config["client"]["fed_algo"] == 'FedNova':
            client_dict[client_id] = FedNovaClient(client_id, epoch=config["client"]["num_local_epoch"],
                                                   model_name=config["system"]["model"],
                                                   dataset_info=info)
        client_dict[client_id].load_trainset(trainset_config['user_data'][client_id])

    # 初始化服务器
    if config["client"]["fed_algo"] == 'FedAvg':
        fed_server = FedServer(trainset_config['users'], model_name=config["system"]["model"],
                               dataset_info=info)
    elif config["client"]["fed_algo"] == 'SCAFFOLD':
        fed_server = ScaffoldServer(trainset_config['users'], model_name=config["system"]["model"],
                                    dataset_info=info)
        scv_state = fed_server.scv.state_dict()
    elif config["client"]["fed_algo"] == 'FedProx':
        fed_server = FedServer(trainset_config['users'], model_name=config["system"]["model"],
                               dataset_info=info)
    elif config["client"]["fed_algo"] == 'FedNova':
        fed_server = FedNovaServer(trainset_config['users'], model_name=config["system"]["model"],
                                   dataset_info=info)
    fed_server.load_testset(testset)
    global_state_dict = fed_server.state_dict()

    # 生成基础文件名（包含关键参数，简洁易读）
    base_filename = (
        f"{config['client']['fed_algo']}_"
        f"{config['system']['model']}_"
        f"{config['system']['dataset']}_"
        f"clients{config['system']['num_client']}_"
        f"rounds{config['system']['num_round']}_"
        f"epochs{config['client']['num_local_epoch']}_"
        f"seed{config['system']['i_seed']}"
    )
    res_root = config["system"]["res_root"]
    if not os.path.exists(res_root):
        os.makedirs(res_root)

    # 主训练循环
>>>>>>> bb862e37
    pbar = tqdm(range(config["system"]["num_round"]))
    for global_round in pbar:
        for client_id in trainset_config['users']:
<<<<<<< HEAD
            # Local training
            if config["client"]["fed_algo"] == 'FedAvg':
                client_dict[client_id].update(global_state_dict)
=======
            # 客户端更新模型
            start_update = time.time()
            if config["client"]["fed_algo"] == 'FedAvg':
                client_dict[client_id].update(global_state_dict)
            elif config["client"]["fed_algo"] == 'SCAFFOLD':
                client_dict[client_id].update(global_state_dict, scv_state)
            elif config["client"]["fed_algo"] == 'FedProx':
                client_dict[client_id].update(global_state_dict)
            elif config["client"]["fed_algo"] == 'FedNova':
                client_dict[client_id].update(global_state_dict)
            end_update = time.time()
            client_update_times.append(end_update - start_update)

            # 模拟模型传输（下发+上传）
            model_transfer_down_start = time.time()
            model_transfer_down_end = time.time()
            model_transfer_up_start = time.time()
            model_transfer_up_end = time.time()
            model_transfer_times.append(
                (model_transfer_down_end - model_transfer_down_start) +
                (model_transfer_up_end - model_transfer_up_start)
            )

            # 客户端本地训练
            start_train = time.time()
            if config["client"]["fed_algo"] == 'FedAvg':
>>>>>>> bb862e37
                state_dict, n_data, loss = client_dict[client_id].train()
                fed_server.rec(client_dict[client_id].name, state_dict, n_data, loss)
            elif config["client"]["fed_algo"] == 'SCAFFOLD':
                client_dict[client_id].update(global_state_dict, scv_state)
                state_dict, n_data, loss, delta_ccv_state = client_dict[client_id].train()
                fed_server.rec(client_dict[client_id].name, state_dict, n_data, loss, delta_ccv_state)
            elif config["client"]["fed_algo"] == 'FedProx':
                client_dict[client_id].update(global_state_dict)
                state_dict, n_data, loss = client_dict[client_id].train()
                fed_server.rec(client_dict[client_id].name, state_dict, n_data, loss)
            elif config["client"]["fed_algo"] == 'FedNova':
                client_dict[client_id].update(global_state_dict)
                state_dict, n_data, loss, coeff, norm_grad = client_dict[client_id].train()
                fed_server.rec(client_dict[client_id].name, state_dict, n_data, loss, coeff, norm_grad)
<<<<<<< HEAD

        # Global aggregation
        fed_server.select_clients()
        if config["client"]["fed_algo"] == 'FedAvg':
            global_state_dict, avg_loss, _ = fed_server.agg()
        elif config["client"]["fed_algo"] == 'SCAFFOLD':
            global_state_dict, avg_loss, _, scv_state = fed_server.agg()  # scarffold
=======
            end_train = time.time()
            client_train_times.append(end_train - start_train)

        # 时间指标计算
        client_train_avg_time = sum(client_train_times) / len(client_train_times)
        client_update_avg_time = sum(client_update_times) / len(client_update_times)
        model_transfer_avg_time = sum(model_transfer_times) / len(model_transfer_times)

        # 服务器操作
        start_server_train = time.time()
        fed_server.select_clients()
        end_server_train = time.time()
        server_train_time = end_server_train - start_server_train

        # 全局聚合
        start_agg = time.time()
        if config["client"]["fed_algo"] == 'FedAvg':
            global_state_dict, avg_loss, _ = fed_server.agg()
        elif config["client"]["fed_algo"] == 'SCAFFOLD':
            global_state_dict, avg_loss, _, scv_state = fed_server.agg()
>>>>>>> bb862e37
        elif config["client"]["fed_algo"] == 'FedProx':
            global_state_dict, avg_loss, _ = fed_server.agg()
        elif config["client"]["fed_algo"] == 'FedNova':
            global_state_dict, avg_loss, _ = fed_server.agg()

<<<<<<< HEAD
        # Testing and flushing
=======
        # 测试与指标记录
>>>>>>> bb862e37
        accuracy = fed_server.test()
        fed_server.flush()

<<<<<<< HEAD
        # Record the results
=======
        time_and_metrics_recorder['client_train_avg'].append(client_train_avg_time)
        time_and_metrics_recorder['server_train'].append(server_train_time)
        time_and_metrics_recorder['client_update_avg'].append(client_update_avg_time)
        time_and_metrics_recorder['global_agg'].append(global_agg_time)
        time_and_metrics_recorder['model_transfer_avg'].append(model_transfer_avg_time)
        time_and_metrics_recorder['accuracy'].append(accuracy_extra)
        time_and_metrics_recorder['precision'].append(precision)
        time_and_metrics_recorder['recall'].append(recall)
        time_and_metrics_recorder['f1'].append(f1)
        time_and_metrics_recorder['loss'].append(avg_loss)

>>>>>>> bb862e37
        recorder.res['server']['iid_accuracy'].append(accuracy)
        recorder.res['server']['train_loss'].append(avg_loss)

        if max_acc < accuracy:
            max_acc = accuracy
        pbar.set_description(
<<<<<<< HEAD
            'Global Round: %d' % global_round +
            '| Train loss: %.4f ' % avg_loss +
            '| Accuracy: %.4f' % accuracy +
            '| Max Acc: %.4f' % max_acc)

        # Save the results
        if not os.path.exists(config["system"]["res_root"]):
            os.makedirs(config["system"]["res_root"])

        with open(os.path.join(config["system"]["res_root"], '[\'%s\',' % config["client"]["fed_algo"] +
                                        '\'%s\',' % config["system"]["model"] +
                                        str(config["client"]["num_local_epoch"]) + ',' +
                                        str(config["system"]["num_local_class"]) + ',' +
                                        str(config["system"]["i_seed"])) + ']', "w") as jsfile:
            json.dump(recorder.res, jsfile, cls=PythonObjectEncoder)

=======
            f'Global Round: {global_round} | Train loss: {avg_loss:.4f} | Accuracy: {accuracy:.4f} | Max Acc: {max_acc:.4f}'
        )

        # 保存结果文件（优化命名）
        # 主结果文件
        main_result_path = os.path.join(res_root, f"{base_filename}_result.json")
        with open(main_result_path, "w") as jsfile:
            json.dump(recorder.res, jsfile, cls=PythonObjectEncoder)

        # 时间与指标文件
        time_metrics_path = os.path.join(res_root, f"{base_filename}_time_metrics.json")
        with open(time_metrics_path, "w") as time_jsfile:
            json.dump(time_and_metrics_recorder, time_jsfile, cls=PythonObjectEncoder)

>>>>>>> bb862e37

if __name__ == "__main__":
    fed_run()<|MERGE_RESOLUTION|>--- conflicted
+++ resolved
@@ -1,28 +1,26 @@
 #!/usr/bin/env python
+import argparse
+import json
 import os
+import pickle
 import random
-import json
-import pickle
-import argparse
+import time
+from json import JSONEncoder
+
+import numpy as np
+import torch
 import yaml
-from json import JSONEncoder
 from tqdm import tqdm
 
 from fed_baselines.client_base import FedClient
+from fed_baselines.client_fednova import FedNovaClient
 from fed_baselines.client_fedprox import FedProxClient
 from fed_baselines.client_scaffold import ScaffoldClient
-from fed_baselines.client_fednova import FedNovaClient
 from fed_baselines.server_base import FedServer
+from fed_baselines.server_fednova import FedNovaServer
 from fed_baselines.server_scaffold import ScaffoldServer
-from fed_baselines.server_fednova import FedNovaServer
-
 from postprocessing.recorder import Recorder
-<<<<<<< HEAD
-from preprocessing.baselines_dataloader import divide_data
-from utils.models import *
-=======
 from preprocessing.fed_dataloader import divide_data
->>>>>>> bb862e37
 
 json_types = (list, dict, str, int, float, bool, type(None))
 
@@ -30,11 +28,7 @@
 class PythonObjectEncoder(JSONEncoder):
     def default(self, obj):
         if isinstance(obj, json_types):
-<<<<<<< HEAD
-            return super().default(self, obj)
-=======
             return super().default(obj)
->>>>>>> bb862e37
         return {'_python_object': pickle.dumps(obj).decode('latin-1')}
 
 
@@ -45,37 +39,20 @@
 
 
 def fed_args():
-<<<<<<< HEAD
-    """
-    Arguments for running federated learning baselines
-    :return: Arguments for federated learning baselines
-    """
-    parser = argparse.ArgumentParser()
-
-    parser.add_argument('--config', type=str, required=True, help='Yaml file for configuration')
-
-=======
     parser = argparse.ArgumentParser()
     parser.add_argument('--config', type=str, required=True, help='用于配置的 YAML 文件')
->>>>>>> bb862e37
     args = parser.parse_args()
     return args
-    
+
 
 def fed_run():
-<<<<<<< HEAD
-    """
-    Main function for the baselines of federated learning
-    """
-=======
->>>>>>> bb862e37
     args = fed_args()
     with open(args.config, "r") as yaml_file:
         try:
             config = yaml.safe_load(yaml_file)
         except yaml.YAMLError as exc:
             print(exc)
-    
+
     algo_list = ["FedAvg", "SCAFFOLD", "FedProx", "FedNova"]
     assert config["client"]["fed_algo"] in algo_list, "The federated learning algorithm is not supported"
 
@@ -88,39 +65,19 @@
 
     client_dict = {}
     recorder = Recorder()
-
-<<<<<<< HEAD
-    trainset_config, testset = divide_data(num_client=config["system"]["num_client"], num_local_class=config["system"]["num_local_class"], dataset_name=config["system"]["dataset"],
-                                           i_seed=config["system"]["i_seed"])
-    max_acc = 0
-    # Initialize the clients w.r.t. the federated learning algorithms and the specific federated settings
-    for client_id in trainset_config['users']:
-        if config["client"]["fed_algo"] == 'FedAvg':
-            client_dict[client_id] = FedClient(client_id, dataset_id=config["system"]["dataset"], epoch=config["client"]["num_local_epoch"], model_name=config["system"]["model"])
-        elif config["client"]["fed_algo"] == 'SCAFFOLD':
-            client_dict[client_id] = ScaffoldClient(client_id, dataset_id=config["system"]["dataset"], epoch=config["client"]["num_local_epoch"], model_name=config["system"]["model"])
-        elif config["client"]["fed_algo"] == 'FedProx':
-            client_dict[client_id] = FedProxClient(client_id, dataset_id=config["system"]["dataset"], epoch=config["client"]["num_local_epoch"], model_name=config["system"]["model"])
-        elif config["client"]["fed_algo"] == 'FedNova':
-            client_dict[client_id] = FedNovaClient(client_id, dataset_id=config["system"]["dataset"], epoch=config["client"]["num_local_epoch"], model_name=config["system"]["model"])
-        client_dict[client_id].load_trainset(trainset_config['user_data'][client_id])
-
-    # Initialize the clients w.r.t. the federated learning algorithms and the specific federated settings
-    if config["client"]["fed_algo"] == 'FedAvg':
-        fed_server = FedServer(trainset_config['users'], dataset_id=config["system"]["dataset"], model_name=config["system"]["model"])
-    elif config["client"]["fed_algo"] == 'SCAFFOLD':
-        fed_server = ScaffoldServer(trainset_config['users'], dataset_id=config["system"]["dataset"], model_name=config["system"]["model"])
-        scv_state = fed_server.scv.state_dict()
-    elif config["client"]["fed_algo"] == 'FedProx':
-        fed_server = FedServer(trainset_config['users'], dataset_id=config["system"]["dataset"], model_name=config["system"]["model"])
-    elif config["client"]["fed_algo"] == 'FedNova':
-        fed_server = FedNovaServer(trainset_config['users'], dataset_id=config["system"]["dataset"], model_name=config["system"]["model"])
-    fed_server.load_testset(testset)
-    global_state_dict = fed_server.state_dict()
-
-    # Main process of federated learning in multiple communication rounds
-
-=======
+    time_and_metrics_recorder = {
+        'client_train_avg': [],
+        'server_train': [],
+        'client_update_avg': [],
+        'global_agg': [],
+        'model_transfer_avg': [],
+        'accuracy': [],
+        'precision': [],
+        'recall': [],
+        'f1': [],
+        'loss': []
+    }
+
     trainset_config, testset, info = divide_data(root='../data',
                                                  num_client=config["system"]["num_client"],
                                                  num_local_class=config["system"]["num_local_class"],
@@ -180,15 +137,13 @@
         os.makedirs(res_root)
 
     # 主训练循环
->>>>>>> bb862e37
     pbar = tqdm(range(config["system"]["num_round"]))
     for global_round in pbar:
+        client_train_times = []
+        client_update_times = []
+        model_transfer_times = []
+
         for client_id in trainset_config['users']:
-<<<<<<< HEAD
-            # Local training
-            if config["client"]["fed_algo"] == 'FedAvg':
-                client_dict[client_id].update(global_state_dict)
-=======
             # 客户端更新模型
             start_update = time.time()
             if config["client"]["fed_algo"] == 'FedAvg':
@@ -215,30 +170,17 @@
             # 客户端本地训练
             start_train = time.time()
             if config["client"]["fed_algo"] == 'FedAvg':
->>>>>>> bb862e37
                 state_dict, n_data, loss = client_dict[client_id].train()
                 fed_server.rec(client_dict[client_id].name, state_dict, n_data, loss)
             elif config["client"]["fed_algo"] == 'SCAFFOLD':
-                client_dict[client_id].update(global_state_dict, scv_state)
                 state_dict, n_data, loss, delta_ccv_state = client_dict[client_id].train()
                 fed_server.rec(client_dict[client_id].name, state_dict, n_data, loss, delta_ccv_state)
             elif config["client"]["fed_algo"] == 'FedProx':
-                client_dict[client_id].update(global_state_dict)
                 state_dict, n_data, loss = client_dict[client_id].train()
                 fed_server.rec(client_dict[client_id].name, state_dict, n_data, loss)
             elif config["client"]["fed_algo"] == 'FedNova':
-                client_dict[client_id].update(global_state_dict)
                 state_dict, n_data, loss, coeff, norm_grad = client_dict[client_id].train()
                 fed_server.rec(client_dict[client_id].name, state_dict, n_data, loss, coeff, norm_grad)
-<<<<<<< HEAD
-
-        # Global aggregation
-        fed_server.select_clients()
-        if config["client"]["fed_algo"] == 'FedAvg':
-            global_state_dict, avg_loss, _ = fed_server.agg()
-        elif config["client"]["fed_algo"] == 'SCAFFOLD':
-            global_state_dict, avg_loss, _, scv_state = fed_server.agg()  # scarffold
-=======
             end_train = time.time()
             client_train_times.append(end_train - start_train)
 
@@ -259,23 +201,18 @@
             global_state_dict, avg_loss, _ = fed_server.agg()
         elif config["client"]["fed_algo"] == 'SCAFFOLD':
             global_state_dict, avg_loss, _, scv_state = fed_server.agg()
->>>>>>> bb862e37
         elif config["client"]["fed_algo"] == 'FedProx':
             global_state_dict, avg_loss, _ = fed_server.agg()
         elif config["client"]["fed_algo"] == 'FedNova':
             global_state_dict, avg_loss, _ = fed_server.agg()
-
-<<<<<<< HEAD
-        # Testing and flushing
-=======
+        end_agg = time.time()
+        global_agg_time = end_agg - start_agg
+
         # 测试与指标记录
->>>>>>> bb862e37
         accuracy = fed_server.test()
+        accuracy_extra, recall, f1, avg_loss, precision = fed_server.test(default=False)
         fed_server.flush()
 
-<<<<<<< HEAD
-        # Record the results
-=======
         time_and_metrics_recorder['client_train_avg'].append(client_train_avg_time)
         time_and_metrics_recorder['server_train'].append(server_train_time)
         time_and_metrics_recorder['client_update_avg'].append(client_update_avg_time)
@@ -287,31 +224,12 @@
         time_and_metrics_recorder['f1'].append(f1)
         time_and_metrics_recorder['loss'].append(avg_loss)
 
->>>>>>> bb862e37
         recorder.res['server']['iid_accuracy'].append(accuracy)
         recorder.res['server']['train_loss'].append(avg_loss)
 
         if max_acc < accuracy:
             max_acc = accuracy
         pbar.set_description(
-<<<<<<< HEAD
-            'Global Round: %d' % global_round +
-            '| Train loss: %.4f ' % avg_loss +
-            '| Accuracy: %.4f' % accuracy +
-            '| Max Acc: %.4f' % max_acc)
-
-        # Save the results
-        if not os.path.exists(config["system"]["res_root"]):
-            os.makedirs(config["system"]["res_root"])
-
-        with open(os.path.join(config["system"]["res_root"], '[\'%s\',' % config["client"]["fed_algo"] +
-                                        '\'%s\',' % config["system"]["model"] +
-                                        str(config["client"]["num_local_epoch"]) + ',' +
-                                        str(config["system"]["num_local_class"]) + ',' +
-                                        str(config["system"]["i_seed"])) + ']', "w") as jsfile:
-            json.dump(recorder.res, jsfile, cls=PythonObjectEncoder)
-
-=======
             f'Global Round: {global_round} | Train loss: {avg_loss:.4f} | Accuracy: {accuracy:.4f} | Max Acc: {max_acc:.4f}'
         )
 
@@ -326,7 +244,6 @@
         with open(time_metrics_path, "w") as time_jsfile:
             json.dump(time_and_metrics_recorder, time_jsfile, cls=PythonObjectEncoder)
 
->>>>>>> bb862e37
 
 if __name__ == "__main__":
     fed_run()