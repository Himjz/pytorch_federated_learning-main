--- conflicted
+++ resolved
@@ -18,12 +18,7 @@
 from fed_baselines.client_scaffold import ScaffoldClient
 from fed_baselines.server_base import FedServer
 from fed_baselines.server_fednova import FedNovaServer
-<<<<<<< HEAD
-from fed_baselines.server_shapley import FedShapley
-
-=======
 from fed_baselines.server_scaffold import ScaffoldServer
->>>>>>> adcd09fb
 from postprocessing.recorder import Recorder
 from preprocessing.baselines_dataloader import divide_data
 
@@ -66,16 +61,11 @@
             config = yaml.safe_load(yaml_file)
         except yaml.YAMLError as exc:
             print(exc)
-<<<<<<< HEAD
-    
-    algo_list = ["FedAvg", "SCAFFOLD", "FedProx", "FedNova", "FedShapley"]
-=======
 
     algo_list = ["FedAvg", "SCAFFOLD", "FedProx", "FedNova"]
->>>>>>> adcd09fb
     assert config["client"]["fed_algo"] in algo_list, "The federated learning algorithm is not supported"
 
-    dataset_list = ['MNIST', 'CIFAR10', 'FashionMNIST', 'SVHN', 'CIFAR100', 'SelfDataset']
+    dataset_list = ['MNIST', 'CIFAR10', 'FashionMNIST', 'SVHN', 'CIFAR100']
     assert config["system"]["dataset"] in dataset_list, "The dataset is not supported"
 
     model_list = ["LeNet", 'AlexCifarNet', "ResNet18", "ResNet34", "ResNet50", "ResNet101", "ResNet152", "CNN"]
@@ -120,15 +110,9 @@
                                                    epoch=config["client"]["num_local_epoch"],
                                                    model_name=config["system"]["model"])
         elif config["client"]["fed_algo"] == 'FedNova':
-<<<<<<< HEAD
-            client_dict[client_id] = FedNovaClient(client_id, dataset_id=config["system"]["dataset"], epoch=config["client"]["num_local_epoch"], model_name=config["system"]["model"])
-        elif config["client"]["fed_algo"] == 'FedShapley':
-            client_dict[client_id] = FedClient(client_id, dataset_id=config["system"]["dataset"], epoch=config["client"]["num_local_epoch"], model_name=config["system"]["model"])
-=======
             client_dict[client_id] = FedNovaClient(client_id, dataset_id=config["system"]["dataset"],
                                                    epoch=config["client"]["num_local_epoch"],
                                                    model_name=config["system"]["model"])
->>>>>>> adcd09fb
         client_dict[client_id].load_trainset(trainset_config['user_data'][client_id])
 
     # 根据联邦学习算法和特定的联邦设置初始化服务器
@@ -143,14 +127,8 @@
         fed_server = FedServer(trainset_config['users'], dataset_id=config["system"]["dataset"],
                                model_name=config["system"]["model"])
     elif config["client"]["fed_algo"] == 'FedNova':
-<<<<<<< HEAD
-        fed_server = FedNovaServer(trainset_config['users'], dataset_id=config["system"]["dataset"], model_name=config["system"]["model"])
-    elif config["client"]["fed_algo"] == 'FedShapley':
-        fed_server = FedShapley(trainset_config['users'], dataset_id=config["system"]["dataset"], model_name=config["system"]["model"])
-=======
         fed_server = FedNovaServer(trainset_config['users'], dataset_id=config["system"]["dataset"],
                                    model_name=config["system"]["model"])
->>>>>>> adcd09fb
     fed_server.load_testset(testset)
     global_state_dict = fed_server.state_dict()
 
@@ -195,12 +173,6 @@
             elif config["client"]["fed_algo"] == 'FedNova':
                 state_dict, n_data, loss, coeff, norm_grad = client_dict[client_id].train()
                 fed_server.rec(client_dict[client_id].name, state_dict, n_data, loss, coeff, norm_grad)
-<<<<<<< HEAD
-            elif config["client"]["fed_algo"] == 'FedShapley':
-                client_dict[client_id].update(global_state_dict)
-                state_dict, n_data, loss = client_dict[client_id].train()
-                fed_server.rec(client_dict[client_id].name, state_dict, n_data, loss)
-=======
             end_train = time.time()
             client_train_times.append(end_train - start_train)
 
@@ -212,7 +184,6 @@
                 model_transfer_down_end - model_transfer_down_start +
                 model_transfer_up_end - model_transfer_up_start
             )
->>>>>>> adcd09fb
 
         # 计算各项平均时间
         client_train_avg_time = sum(client_train_times) / len(client_train_times)
@@ -235,13 +206,8 @@
             global_state_dict, avg_loss, _ = fed_server.agg()
         elif config["client"]["fed_algo"] == 'FedNova':
             global_state_dict, avg_loss, _ = fed_server.agg()
-<<<<<<< HEAD
-        elif config["client"]["fed_algo"] == 'FedShapley':
-            global_state_dict, avg_loss, _ = fed_server.agg()
-=======
         end_agg = time.time()
         global_agg_time = end_agg - start_agg
->>>>>>> adcd09fb
 
         # 测试与刷新
         accuracy = fed_server.test()
