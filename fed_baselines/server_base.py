--- conflicted
+++ resolved
@@ -16,26 +16,32 @@
         :param model_name: 应用场景的机器学习模型名称
         """
         # 初始化系统设置所需的字典和列表
+        # 存储各客户端的模型状态字典
         self.client_state = {}
+        # 存储各客户端的训练损失
         self.client_loss = {}
+        # 存储各客户端的本地数据点数量
         self.client_n_data = {}
+        # 存储选中参与本轮训练的客户端列表
         self.selected_clients = []
+        # 测试时的批量大小
         self._batch_size = 200
+        # 存储网络中连接的客户端列表
         self.client_list = client_list
 
         # 初始化测试数据集
         self.testset = None
 
         # 初始化服务器端联邦学习的超参数
+        # 记录当前联邦学习的轮数
         self.round = 0
+        # 记录本地数据点的总数
         self.n_data = 0
-<<<<<<< HEAD
-        self._dataset_id = dataset_id
-=======
->>>>>>> 523ea0df
 
         # 在 GPU 上进行测试
+        # 指定使用的 GPU 编号
         gpu = 0
+        # 根据 GPU 可用性选择设备
         self._device = torch.device("cuda:{}".format(gpu) if torch.cuda.is_available() and gpu != -1 else "cpu")
 
         # 初始化全局机器学习模型
@@ -45,21 +51,23 @@
                                 image_channel=self._image_channel)
 
     def load_testset(self, testset):
-        """服务器加载测试数据集"""
+        """
+        服务器加载测试数据集。
+        :param testset: 用于测试的数据集。
+        """
         self.testset = testset
 
     def state_dict(self):
-        """服务器返回全局模型字典"""
+        """
+        服务器返回全局模型字典。
+        :return: 全局模型字典
+        """
         return self.model.state_dict()
 
-    def test(self, default: bool = True, confidence_threshold: float = 0.75,
-             treat_invalid_as_negative: bool = True):
+    def test(self, default: bool = True):
         """
-        服务器在测试数据集上测试模型，支持置信度阈值过滤和无效预测负例处理
-        :param default: 若为 True，返回准确率；若为 False，返回完整评估指标
-        :param confidence_threshold: 置信度阈值，默认0.75
-        :param treat_invalid_as_negative: 是否将无效预测（-1）视为负例，默认True
-        :return: 评估指标（根据参数返回不同形式）
+        服务器在测试数据集上测试模型。
+        :param default: 若为 True，返回准确率；若为 False，依次返回准确率、召回率、F1 分数、损失、精确率
         """
         test_loader = DataLoader(self.testset, batch_size=self._batch_size, shuffle=True)
         self.model.to(self._device)
@@ -70,37 +78,19 @@
 
         for step, (x, y) in enumerate(test_loader):
             with torch.no_grad():
-                b_x = x.to(self._device)
-                b_y = y.to(self._device)
+                b_x = x.to(self._device)  # 将数据移到 GPU 上
+                b_y = y.to(self._device)  # 将标签移到 GPU 上
 
-                # 前向传播获取模型输出
                 test_output = self.model(b_x)
-                # 计算softmax得到类别概率分布
-                probs = F.softmax(test_output, dim=1)
-                # 获取原始预测类别（最大概率类别）
-                pred_classes = torch.max(probs, 1)[1]
+                pred_y = torch.max(test_output, 1)[1].to(self._device).data.squeeze()
 
-                # 检查所有类别概率是否均小于阈值
-                all_below_threshold = torch.all(probs < confidence_threshold, dim=1)
+                # 累加预测正确的样本数量
+                accuracy_collector += (pred_y == b_y).sum().item()
 
-                # 生成最终预测结果：无效预测标记为-1
-                pred_y = torch.where(all_below_threshold,
-                                     torch.full_like(pred_classes, -1, dtype=torch.long),
-                                     pred_classes)
-
-                # 仅计算可识别样本的准确率（原始逻辑）
-                valid_mask = (pred_y != -1)
-                valid_preds = pred_y[valid_mask]
-                valid_labels = b_y[valid_mask]
-
-                if valid_preds.numel() > 0:
-                    accuracy_collector += (valid_preds == valid_labels).sum().item()
-
-                # 计算损失（包含所有样本）
+                # 计算损失
                 loss = F.cross_entropy(test_output, b_y)
                 loss_collector += loss.item()
 
-                # 收集所有预测结果（包含-1）
                 all_preds.extend(pred_y.cpu().numpy())
                 all_labels.extend(b_y.cpu().numpy())
 
@@ -110,45 +100,54 @@
         if default:
             return accuracy
         else:
-            # 处理无效预测为负例的逻辑
-            if treat_invalid_as_negative:
-                # 创建负例标签（假设负例标签为0，多分类场景需调整）
-                negative_class = 0
-                all_preds_negative = [p if p != -1 else negative_class for p in all_preds]
-                valid_preds = all_preds_negative
-                valid_labels = all_labels
-            else:
-                # 不处理负例，仅过滤无效预测
-                valid_preds = [p for p, l in zip(all_preds, all_labels) if p != -1]
-                valid_labels = [l for p, l in zip(all_preds, all_labels) if p != -1]
-
-            # 计算评估指标，添加zero_division=1参数
-            recall = recall_score(valid_labels, valid_preds, average='weighted', zero_division=1)
-            f1 = f1_score(valid_labels, valid_preds, average='weighted', zero_division=1)
-            precision = precision_score(valid_labels, valid_preds, average='weighted', zero_division=1)
-
+            recall = recall_score(all_labels, all_preds, average='weighted')
+            f1 = f1_score(all_labels, all_preds, average='weighted')
+            precision = precision_score(all_labels, all_preds, average='weighted', zero_division=0)  # 避免警告
             return accuracy, recall, f1, avg_loss, precision
 
     def select_clients(self, connection_ratio=1):
-        """服务器选择一部分客户端"""
+        """
+        服务器选择一部分客户端。
+        :param connection_ratio: 客户端的连接比例
+        """
+        # 选择一部分客户端
+        # 初始化选中客户端列表
         self.selected_clients = []
+        # 初始化本地数据点总数
         self.n_data = 0
+        # 遍历所有客户端
         for client_id in self.client_list:
+            # 依据连接比例进行二项分布采样
             b = np.random.binomial(np.ones(1).astype(int), connection_ratio)
+            # 若采样结果为选中
             if b:
+                # 将该客户端添加到选中客户端列表
                 self.selected_clients.append(client_id)
+                # 累加该客户端的本地数据点数量到总数
                 self.n_data += self.client_n_data[client_id]
 
     def agg(self):
-        """服务器聚合来自连接客户端的模型"""
+        """
+        服务器聚合来自连接客户端的模型。
+        :return: model_state: 聚合后更新的全局模型
+        :return: avg_loss: 平均损失值
+        :return: n_data: 本地数据点的数量
+        """
+        # 获取选中客户端的数量
         client_num = len(self.selected_clients)
+        # 若没有选中客户端或本地数据点总数为 0
         if client_num == 0 or self.n_data == 0:
+            # 直接返回当前全局模型、损失值 0 和本地数据点数量 0
             return self.model.state_dict(), 0, 0
 
+        # 初始化一个用于聚合的模型
         model = init_model(model_name=self.model_name, num_class=self._num_class, image_channel=self._image_channel)
+        # 获取该模型的状态字典
         model_state = model.state_dict()
+        # 初始化平均损失值
         avg_loss = 0
 
+        # 聚合来自选中客户端的本地更新模型
         for i, name in enumerate(self.selected_clients):
             if name not in self.client_state:
                 continue
@@ -161,6 +160,7 @@
 
             avg_loss = avg_loss + self.client_loss[name] * self.client_n_data[name] / self.n_data
 
+        # 服务器加载聚合后的模型作为全局模型
         self.model.load_state_dict(model_state)
         self.round = self.round + 1
         n_data = self.n_data
@@ -168,7 +168,13 @@
         return model_state, avg_loss, n_data
 
     def rec(self, name, state_dict, n_data, loss):
-        """服务器接收来自连接客户端的本地更新"""
+        """
+        服务器接收来自连接客户端 k 的本地更新。
+        :param name: 客户端 k 的名称
+        :param state_dict: 来自客户端 k 的模型字典
+        :param n_data: 客户端 k 中本地数据点的数量
+        :param loss: 客户端 k 中本地训练的损失
+        """
         self.n_data = self.n_data + n_data
         self.client_state[name] = {}
         self.client_n_data[name] = {}
@@ -179,7 +185,9 @@
         self.client_loss[name] = loss
 
     def flush(self):
-        """清空服务器中的客户端信息"""
+        """
+        清空服务器中的客户端信息
+        """
         self.n_data = 0
         self.client_state = {}
         self.client_n_data = {}
