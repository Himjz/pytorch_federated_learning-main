--- conflicted
+++ resolved
@@ -1,13 +1,6 @@
-from fed_baselines.server_base import FedServer
-<<<<<<< HEAD
 import copy
 
-
-class FedNovaServer(FedServer):
-    def __init__(self, client_list, dataset_id, model_name):
-        super().__init__(client_list, dataset_id, model_name)
-        # Normalized coefficient
-=======
+from fed_baselines.server_base import FedServer
 from preprocessing.fed_dataloader import DataSetInfo
 
 
@@ -15,15 +8,14 @@
     def __init__(self, client_list, dataset_id, model_name, dataset_info: DataSetInfo):
         super().__init__(client_list, dataset_id, model_name, dataset_info)
         # 归一化系数
->>>>>>> a737d2ee
         self.client_coeff = {}
-        # Normalized gradients
+        # 归一化梯度
         self.client_norm_grad = {}
 
     def agg(self):
         """
-        Server aggregates normalized models from connected clients using FedNova
-        :return: Updated global model after aggregation, Averaged loss value, Number of the local data points
+        服务器使用 FedNova 算法聚合来自连接客户端的归一化模型
+        :return: 聚合后更新的全局模型、平均损失值、本地数据点的数量
         """
         client_num = len(self.selected_clients)
         if client_num == 0 or self.n_data == 0:
@@ -36,15 +28,21 @@
         avg_loss = 0
         coeff = 0.0
         for i, name in enumerate(self.selected_clients):
+            # 累加归一化系数
             coeff = coeff + self.client_coeff[name] * self.client_n_data[name] / self.n_data
             for key in self.client_state[name]:
                 if i == 0:
+                    # 初始化聚合的归一化梯度
                     nova_model_state[key] = self.client_norm_grad[name][key] * self.client_n_data[name] / self.n_data
                 else:
-                    nova_model_state[key] = nova_model_state[key] + self.client_norm_grad[name][key] * self.client_n_data[name] / self.n_data
+                    # 累加归一化梯度
+                    nova_model_state[key] = nova_model_state[key] + self.client_norm_grad[name][key] * \
+                                            self.client_n_data[name] / self.n_data
+            # 累加平均损失
             avg_loss = avg_loss + self.client_loss[name] * self.client_n_data[name] / self.n_data
 
         for key in model_state:
+            # 根据 FedNova 算法更新全局模型
             model_state[key] -= coeff * nova_model_state[key]
 
         self.model.load_state_dict(model_state)
@@ -55,13 +53,13 @@
 
     def rec(self, name, state_dict, n_data, loss, coeff, norm_grad):
         """
-        Server receives the local updates from the connected client k.
-        :param name: Name of client k
-        :param state_dict: Model dict from the client k
-        :param n_data: Number of local data points in the client k
-        :param loss: Loss of local training in the client k
-        :param coeff: Normalization coefficient
-        :param norm_grad: Normalized gradients
+        服务器接收来自连接客户端 k 的本地更新。
+        :param name: 客户端 k 的名称
+        :param state_dict: 来自客户端 k 的模型字典
+        :param n_data: 客户端 k 中本地数据点的数量
+        :param loss: 客户端 k 中本地训练的损失
+        :param coeff: 归一化系数
+        :param norm_grad: 归一化梯度
         """
         self.n_data = self.n_data + n_data
         self.client_state[name] = {}
@@ -76,10 +74,9 @@
         self.client_coeff[name] = coeff
         self.client_norm_grad[name].update(norm_grad)
 
-
     def flush(self):
         """
-        Flushing the client information in the server
+        清空服务器中的客户端信息
         """
         self.n_data = 0
         self.client_state = {}
