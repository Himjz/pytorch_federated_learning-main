--- conflicted
+++ resolved
@@ -1,33 +1,22 @@
-<<<<<<< HEAD
-=======
 import copy
 
 from fed_baselines.server_base import FedServer
 from preprocessing.fed_dataloader import DataSetInfo
->>>>>>> bb862e37
 from utils.fed_utils import init_model
-from fed_baselines.server_base import FedServer
-import copy
 
 
 class ScaffoldServer(FedServer):
-<<<<<<< HEAD
-    def __init__(self, client_list, dataset_id, model_name):
-        super().__init__(client_list, dataset_id, model_name)
-        # server control variate
-=======
     def __init__(self, client_list, model_name, dataset_info: DataSetInfo):
         super().__init__(client_list, model_name, dataset_info)
         # 服务器控制变量
->>>>>>> bb862e37
         self.scv = init_model(model_name=self.model_name, num_class=self._num_class, image_channel=self._image_channel)
-        # Dict of all client control variates
+        # 所有客户端控制变量的字典
         self.client_ccv_state = {}
 
     def agg(self):
         """
-        Server aggregates normalized models from connected clients using SCAFFOLD
-        :return: Updated global model after aggregation, Averaged loss value, Number of the local data points, server control variate
+        服务器使用 SCAFFOLD 算法聚合来自连接客户端的归一化模型
+        :return: 聚合后更新的全局模型、平均损失值、本地数据点数量、服务器控制变量
         """
         client_num = len(self.selected_clients)
         if client_num == 0 or self.n_data == 0:
@@ -66,12 +55,12 @@
 
     def rec(self, name, state_dict, n_data, loss, ccv_state):
         """
-        Server receives the local updates from the connected client k.
-        :param name: Name of client k
-        :param state_dict: Model dict from the client k
-        :param n_data: Number of local data points in the client k
-        :param loss: Loss of local training in the client k
-        :param ccv_state: Normalization coefficient
+        服务器接收来自连接的客户端 k 的本地更新。
+        :param name: 客户端 k 的名称
+        :param state_dict: 来自客户端 k 的模型字典
+        :param n_data: 客户端 k 中的本地数据点数量
+        :param loss: 客户端 k 本地训练的损失值
+        :param ccv_state: 归一化系数
         """
         self.n_data = self.n_data + n_data
         self.client_state[name] = {}
@@ -84,10 +73,9 @@
         self.client_loss[name] = loss
         self.client_ccv_state[name].update(ccv_state)
 
-
     def flush(self):
         """
-        Flushing the client information in the server
+        清除服务器中的客户端信息
         """
         self.n_data = 0
         self.client_state = {}
