--- conflicted
+++ resolved
@@ -1093,15 +1093,6 @@
         root="../data",
         num_client=5,
         num_local_class=2,
-<<<<<<< HEAD
-        dataset_name='dt',
-        i_seed=0,
-        untrusted_strategies=[2.1, 3.5, 4.3, 2.5, 1.0],
-        device=device,
-        preload_to_gpu=False,
-        in_channels=1,
-
-=======
         dataset_name='MNIST',
         seed=0,
         untrusted_strategies=[2.1, 3.5, 4.3, 0.5, 1.0],
@@ -1110,7 +1101,6 @@
         in_channels=1,
         size=32,  # 指定图像尺寸
         augmentation=True  # 启用数据增强
->>>>>>> a77f7a85
     )
 
     loader.load()
