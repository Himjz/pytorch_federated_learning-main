--- conflicted
+++ resolved
@@ -138,9 +138,5 @@
 data/
 ref_model
 results/
-<<<<<<< HEAD
-/run1.py
-=======
 
-c.py
->>>>>>> bf6b3db5
+c.py