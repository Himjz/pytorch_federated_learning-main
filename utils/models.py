--- conflicted
+++ resolved
@@ -1,25 +1,21 @@
-import torch
+from collections import OrderedDict
+
+import numpy as np
 import torch.nn as nn
-import torch.nn.functional as F
 import torchvision.models as models
-<<<<<<< HEAD
-import numpy as np
-from collections import OrderedDict
-=======
 from torchvision.models import ResNet34_Weights, ResNet50_Weights, ResNet101_Weights, ResNet152_Weights, \
     ResNet18_Weights
->>>>>>> e612109c
 
 """
-We provide the models, which might be used in the experiments on FedD3, as follows:
-    - AlexNet model customized for CIFAR-10 (AlexCifarNet) with 1756426 parameters
-    - LeNet model customized for MNIST with 61706 parameters
-    - Further ResNet models
-    - Further Vgg models
+我们提供了可能在 FedD3 实验中使用的模型，如下所示：
+    - 为 CIFAR-10 定制的 AlexNet 模型（AlexCifarNet），包含 1756426 个参数
+    - 为 MNIST 定制的 LeNet 模型，包含 61706 个参数
+    - 更多的 ResNet 模型
+    - 更多的 VGG 模型
 """
 
 
-# AlexNet model customized for CIFAR-10 with 1756426 parameters
+# 为 CIFAR-10 定制的 AlexNet 模型，包含 1756426 个参数
 class AlexCifarNet(nn.Module):
     supported_dims = {32}
 
@@ -50,36 +46,56 @@
         return out
 
 
-# LeNet model customized for MNIST with 61706 parameters
+# 为 MNIST 定制的 LeNet 模型，包含 61706 个参数
+import torch
+import torch.nn as nn
+import torch.nn.functional as F
+
+
 class LeNet(nn.Module):
-    supported_dims = {28}
-
-    def __init__(self, num_classes=10, in_channels=1):
+    supported_dims = {28}  # 导入农业数据集时将该参数改为300
+
+    def __init__(self, num_classes=10, in_channels=1, input_size=(28, 28)):  # 导入农业数据集时将input_size改为(300, 300)
         super(LeNet, self).__init__()
-        self.conv1 = nn.Conv2d(in_channels, 6, 5, padding=2)
-        self.conv2 = nn.Conv2d(6, 16, 5)
-        self.pool2 = nn.AdaptiveAvgPool2d((5, 5))  # 放在 conv2 之后
-        self.fc1 = nn.Linear(16 * 5 * 5, 120)
-        self.fc2 = nn.Linear(120, 84)
-        self.fc3 = nn.Linear(84, num_classes)
+        # 验证输入尺寸是否受支持
+        if input_size[0] not in self.supported_dims or input_size[1] not in self.supported_dims:
+            raise ValueError(f"输入尺寸 {input_size} 不受支持，支持的尺寸为 {self.supported_dims}")
+        self.conv1 = nn.Conv2d(in_channels, 16, kernel_size=3, padding=1)
+        self.conv2 = nn.Conv2d(16, 32, kernel_size=3, padding=1)
+        self.conv3 = nn.Conv2d(32, 64, kernel_size=3, padding=1)
+        self.pool = nn.MaxPool2d(2, 2)
+        # 提前计算全连接层的输入维度
+        with torch.no_grad():
+            test_input = torch.randn(1, in_channels, *input_size)
+            test_output = F.leaky_relu(self.conv1(test_input), inplace=True)
+            test_output = self.pool(test_output)
+            test_output = F.leaky_relu(self.conv2(test_output), inplace=True)
+            test_output = self.pool(test_output)
+            test_output = F.leaky_relu(self.conv3(test_output), inplace=True)
+            test_output = self.pool(test_output)
+            test_output = test_output.view(test_output.size(0), -1)
+            flatten_size = test_output.size(1)
+        self.fc1 = nn.Linear(flatten_size, 256)
+        self.dropout = nn.Dropout(0.5)
+        self.fc2 = nn.Linear(256, 128)
+        self.fc3 = nn.Linear(128, num_classes)
 
     def forward(self, x):
-        out = F.relu(self.conv1(x), inplace=True)  # 6 x 28 x 28
-        out = F.max_pool2d(out, 2)  # 6 x 14 x 14
-        out = F.relu(self.conv2(out), inplace=True)  # 16 x 7 x 7
-
-        out = self.pool2(out)
-
-        out = F.max_pool2d(out, 2)   # 16 x 5 x 5
-        out = out.view(out.size(0), -1)  # 16 x 5 x 5
-        out = F.relu(self.fc1(out), inplace=True)
-        out = F.relu(self.fc2(out), inplace=True)
+        out = F.leaky_relu(self.conv1(x), inplace=True)
+        out = self.pool(out)
+        out = F.leaky_relu(self.conv2(out), inplace=True)
+        out = self.pool(out)
+        out = F.leaky_relu(self.conv3(out), inplace=True)
+        out = self.pool(out)
+        out = out.view(out.size(0), -1)
+        out = F.leaky_relu(self.fc1(out), inplace=True)
+        out = self.dropout(out)
+        out = F.leaky_relu(self.fc2(out), inplace=True)
         out = self.fc3(out)
-
         return out
 
 
-# Further ResNet models
+# 更多的 ResNet 模型
 def generate_resnet(num_classes=10, in_channels=1, model_name="ResNet18"):
     if model_name == "ResNet18":
         model = models.resnet18(weights=ResNet18_Weights.IMAGENET1K_V1)
@@ -100,7 +116,7 @@
     return model
 
 
-# Further Vgg models
+# 更多的 VGG 模型
 def generate_vgg(num_classes=10, in_channels=1, model_name="vgg11"):
     if model_name == "VGG11":
         model = models.vgg11(pretrained=False)
@@ -137,16 +153,16 @@
         self.fp_con1 = nn.Sequential(OrderedDict([
             ('con0', nn.Conv2d(in_channels=in_channels, out_channels=32, kernel_size=3, padding=1)),
             ('relu0', nn.ReLU(inplace=True)),
-            ]))
+        ]))
 
         self.ternary_con2 = nn.Sequential(OrderedDict([
-            # Conv Layer block 1
+            # 卷积层模块 1
             ('conv1', nn.Conv2d(in_channels=32, out_channels=64, kernel_size=3, padding=1, bias=False)),
             ('norm1', nn.BatchNorm2d(64)),
             ('relu1', nn.ReLU(inplace=True)),
             ('pool1', nn.MaxPool2d(kernel_size=2, stride=2)),
 
-            # Conv Layer block 2
+            # 卷积层模块 2
             ('conv2', nn.Conv2d(in_channels=64, out_channels=128, kernel_size=3, padding=1, bias=False)),
             ('norm2', nn.BatchNorm2d(128)),
             ('relu2', nn.ReLU(inplace=True)),
@@ -156,7 +172,7 @@
             ('pool2', nn.MaxPool2d(kernel_size=2, stride=2)),
             # nn.Dropout2d(p=0.05),
 
-            # Conv Layer block 3
+            # 卷积层模块 3
             ('conv3', nn.Conv2d(in_channels=128, out_channels=256, kernel_size=3, padding=1, bias=False)),
             ('norm3', nn.BatchNorm2d(256)),
             ('relu3', nn.ReLU(inplace=True)),
@@ -166,14 +182,11 @@
             ('pool4', nn.MaxPool2d(kernel_size=2, stride=2)),
         ]))
 
-        self.pool = nn.AdaptiveAvgPool2d((4, 4))  # 输出 4×4 特征图
-
-        self.fp_fc = nn.Linear(256 * 4 * 4, num_classes, bias=False)
+        self.fp_fc = nn.Linear(4096, num_classes, bias=False)
 
     def forward(self, x):
         x = self.fp_con1(x)
         x = self.ternary_con2(x)
-        x = self.pool(x)
         x = x.view(x.size(0), -1)
         x = self.fp_fc(x)
         output = F.log_softmax(x, dim=1)
@@ -186,4 +199,4 @@
         model = generate_resnet(num_classes=10, in_channels=1, model_name=model_name)
         model_parameters = filter(lambda p: p.requires_grad, model.parameters())
         param_len = sum([np.prod(p.size()) for p in model_parameters])
-        print('Number of model parameters of %s :' % model_name, ' %d ' % param_len)
+        print('Number of model parameters of %s :' % model_name, ' %d ' % param_len)